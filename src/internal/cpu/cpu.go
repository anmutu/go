--- conflicted
+++ resolved
@@ -26,49 +26,25 @@
 // in addition to the cpuid feature bit being set.
 // The struct is padded to avoid false sharing.
 var X86 struct {
-<<<<<<< HEAD
-	_                  CacheLinePad
-	HasAES             bool
-	HasADX             bool
-	HasAVX             bool
-	HasAVXVNNI         bool
-	HasAVX2            bool
-	HasAVX512          bool // Virtual feature: F+CD+BW+DQ+VL
-	HasAVX512F         bool
-	HasAVX512CD        bool
-	HasAVX512BW        bool
-	HasAVX512DQ        bool
-	HasAVX512VL        bool
-	HasAVX512GFNI      bool
-	HasAVX512VNNI      bool
-	HasAVX512VBMI      bool
-	HasAVX512VBMI2     bool
-	HasAVX512BITALG    bool
-	HasAVX512VPOPCNTDQ bool
-	HasBMI1            bool
-	HasBMI2            bool
-	HasERMS            bool
-	HasFSRM            bool
-	HasFMA             bool
-	HasOSXSAVE         bool
-	HasPCLMULQDQ       bool
-	HasPOPCNT          bool
-	HasRDTSCP          bool
-	HasSHA             bool
-	HasSSE3            bool
-	HasSSSE3           bool
-	HasSSE41           bool
-	HasSSE42           bool
-	_                  CacheLinePad
-=======
 	_                   CacheLinePad
 	HasAES              bool
 	HasADX              bool
 	HasAVX              bool
+	HasAVXVNNI          bool
 	HasAVX2             bool
+	HasAVX512           bool // Virtual feature: F+CD+BW+DQ+VL
 	HasAVX512F          bool
+	HasAVX512CD         bool
 	HasAVX512BW         bool
+	HasAVX512DQ         bool
 	HasAVX512VL         bool
+	HasAVX512GFNI       bool
+	HasAVX512VNNI       bool
+	HasAVX512VBMI       bool
+	HasAVX512VBMI2      bool
+	HasAVX512BITALG     bool
+	HasAVX512VPOPCNTDQ  bool
+	HasAVX512VPCLMULQDQ bool
 	HasBMI1             bool
 	HasBMI2             bool
 	HasERMS             bool
@@ -83,9 +59,7 @@
 	HasSSSE3            bool
 	HasSSE41            bool
 	HasSSE42            bool
-	HasAVX512VPCLMULQDQ bool
 	_                   CacheLinePad
->>>>>>> 7a1679d7
 }
 
 // The booleans in ARM contain the correspondingly named cpu feature bit.
