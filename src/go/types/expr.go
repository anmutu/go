--- conflicted
+++ resolved
@@ -100,7 +100,7 @@
 
 	// Typed constants must be representable in
 	// their type after each constant operation.
-	if typ, ok := x.typ.Underlying().(*Basic); ok && isTyped(typ) {
+	if typ := asBasic(x.typ); typ != nil && isTyped(typ) {
 		check.representable(x, typ)
 		return
 	}
@@ -187,20 +187,14 @@
 	}
 
 	if x.mode == constant_ {
-<<<<<<< HEAD
+		if x.val.Kind() == constant.Unknown {
+			// nothing to do (and don't cause an error below in the overflow check)
+			return
+		}
 		typ := asBasic(x.typ)
 		var prec uint
 		if isUnsigned(typ) {
 			prec = uint(check.conf.sizeof(typ) * 8)
-=======
-		if x.val.Kind() == constant.Unknown {
-			// nothing to do (and don't cause an error below in the overflow check)
-			return
->>>>>>> 2f0da6d9
-		}
-		var prec uint
-		if isUnsigned(x.typ) {
-			prec = uint(check.conf.sizeof(x.typ) * 8)
 		}
 		x.val = constant.UnaryOp(e.Op, x.val, prec)
 		x.expr = e
@@ -846,20 +840,10 @@
 			}
 			// x is a constant so xval != nil and it must be of Int kind.
 			x.val = constant.Shift(xval, op, uint(s))
-<<<<<<< HEAD
-			// Typed constants must be representable in
-			// their type after each constant operation.
-			if isTyped(x.typ) {
-				if e != nil {
-					x.expr = e // for better error message
-				}
-				check.representable(x, asBasic(x.typ))
-=======
 			x.expr = e
 			opPos := x.Pos()
 			if b, _ := e.(*ast.BinaryExpr); b != nil {
 				opPos = b.OpPos
->>>>>>> 2f0da6d9
 			}
 			check.overflow(x, op, opPos)
 			return
@@ -1004,20 +988,15 @@
 	}
 
 	if x.mode == constant_ && y.mode == constant_ {
-<<<<<<< HEAD
-		xval := x.val
-		yval := y.val
-		typ := asBasic(x.typ)
-=======
 		// if either x or y has an unknown value, the result is unknown
 		if x.val.Kind() == constant.Unknown || y.val.Kind() == constant.Unknown {
 			x.val = constant.MakeUnknown()
 			// x.typ is unchanged
 			return
 		}
->>>>>>> 2f0da6d9
+		typ := asBasic(x.typ)
 		// force integer division of integer operands
-		if op == token.QUO && isInteger(x.typ) {
+		if op == token.QUO && isInteger(typ) {
 			op = token.QUO_ASSIGN
 		}
 		x.val = constant.BinaryOp(x.val, op, y.val)
