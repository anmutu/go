// Copyright 2010 The Go Authors. All rights reserved.
// Use of this source code is governed by a BSD-style
// license that can be found in the LICENSE file.

//go:build unix

// Unix cryptographically secure pseudorandom number
// generator.

package rand

import (
	"bufio"
	"errors"
	"io"
	"os"
	"sync"
	"syscall"
	"time"
)

import "crypto/internal/boring"

const urandomDevice = "/dev/urandom"

func init() {
	if boring.Enabled {
		Reader = boring.RandReader
		return
	}
	Reader = &reader{}
}

// A reader satisfies reads by reading from urandomDevice
type reader struct {
	f    io.Reader
	mu   sync.Mutex
	used bool // whether this reader has been used
}

// altGetRandom if non-nil specifies an OS-specific function to get
// urandom-style randomness.
var altGetRandom func([]byte) (ok bool)

// batched returns a function that calls f to populate a []byte by chunking it
// into subslices of, at most, readMax bytes, buffering min(readMax, 4096)
// bytes at a time.
func batched(f func([]byte) error, readMax int) func([]byte) bool {
	bufferSize := 4096
	if bufferSize > readMax {
		bufferSize = readMax
	}
	fullBuffer := make([]byte, bufferSize)
	var buf []byte
	return func(out []byte) bool {
		// First we copy any amount remaining in the buffer.
		n := copy(out, buf)
		out, buf = out[n:], buf[n:]

		// Then, if we're requesting more than the buffer size,
		// generate directly into the output, chunked by readMax.
		for len(out) >= len(fullBuffer) {
			read := len(out) - (len(out) % len(fullBuffer))
			if read > readMax {
				read = readMax
			}
			if f(out[:read]) != nil {
				return false
			}
			out = out[read:]
		}

		// If there's a partial block left over, fill the buffer,
		// and copy in the remainder.
		if len(out) > 0 {
			if f(fullBuffer[:]) != nil {
				return false
			}
			buf = fullBuffer[:]
			n = copy(out, buf)
			out, buf = out[n:], buf[n:]
		}

		if len(out) > 0 {
			panic("crypto/rand batching failed to fill buffer")
		}

		return true
	}
}

func warnBlocked() {
	println("crypto/rand: blocked for 60 seconds waiting to read random data from the kernel")
}

func (r *reader) Read(b []byte) (n int, err error) {
<<<<<<< HEAD
	boring.Unreachable()
	if atomic.CompareAndSwapInt32(&r.used, 0, 1) {
=======
	r.mu.Lock()
	defer r.mu.Unlock()
	if !r.used {
		r.used = true
>>>>>>> d68a8d0f
		// First use of randomness. Start timer to warn about
		// being blocked on entropy not being available.
		t := time.AfterFunc(time.Minute, warnBlocked)
		defer t.Stop()
	}
	if altGetRandom != nil && altGetRandom(b) {
		return len(b), nil
	}
	if r.f == nil {
		f, err := os.Open(urandomDevice)
		if err != nil {
			return 0, err
		}
		r.f = bufio.NewReader(hideAgainReader{f})
	}
	return r.f.Read(b)
}

// hideAgainReader masks EAGAIN reads from /dev/urandom.
// See golang.org/issue/9205
type hideAgainReader struct {
	r io.Reader
}

func (hr hideAgainReader) Read(p []byte) (n int, err error) {
	n, err = hr.r.Read(p)
	if errors.Is(err, syscall.EAGAIN) {
		err = nil
	}
	return
}<|MERGE_RESOLUTION|>--- conflicted
+++ resolved
@@ -94,15 +94,11 @@
 }
 
 func (r *reader) Read(b []byte) (n int, err error) {
-<<<<<<< HEAD
 	boring.Unreachable()
-	if atomic.CompareAndSwapInt32(&r.used, 0, 1) {
-=======
 	r.mu.Lock()
 	defer r.mu.Unlock()
 	if !r.used {
 		r.used = true
->>>>>>> d68a8d0f
 		// First use of randomness. Start timer to warn about
 		// being blocked on entropy not being available.
 		t := time.AfterFunc(time.Minute, warnBlocked)
