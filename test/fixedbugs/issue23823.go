--- conflicted
+++ resolved
@@ -11,11 +11,6 @@
 }
 
 // BAD: type loop should mention I1; see also #41669
-<<<<<<< HEAD
-type I2 interface { // ERROR "invalid recursive type I2\n\tLINE: I2 refers to\n\tLINE: I2$|invalid recursive type"
-	I1
-=======
-type I2 interface { // GC_ERROR "invalid recursive type I2\n\tLINE: I2 refers to\n\tLINE: I2$"
+type I2 interface { // GC_ERROR "invalid recursive type I2\n\tLINE: I2 refers to\n\tLINE: I2$|invalid recursive type I2"
 	I1 // GCCGO_ERROR "invalid recursive interface"
->>>>>>> 4e8f681e
 }